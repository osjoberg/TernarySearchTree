--- conflicted
+++ resolved
@@ -3,22 +3,7 @@
 using System.Linq;
 using BenchmarkDotNet.Attributes;
 
-<<<<<<< HEAD
 namespace TernarySearchTree.Benchmark;
-=======
-namespace TernarySearchTree.Benchmark
-{
-    [MinIterationCount(7)]
-    [MaxIterationCount(10)]
-    public class DictionaryBenchmark
-    {
-        private static readonly string[] keys = Keygenerator.GenerateKeys(42, 20, '0', 'z').Distinct().Take(10000).ToArray();
-        private string[] keysInRandomOrder;
-
-        private Dictionary<string, int> dictionary = new Dictionary<string, int>();
-        private SearchDictionary<int> searchDictionary = new SearchDictionary<int>();
-        private SearchDictionary<int> searchDictionaryOptimized = new SearchDictionary<int>();
->>>>>>> 647c8e5f
 
 public class DictionaryBenchmark
 {
@@ -130,10 +115,9 @@
         {
             sum += searchDictionaryOptimized.StartsWith(key).Sum();
         }
-<<<<<<< HEAD
 
-        return sum;
-=======
+            return sum;
+        }
         
         [Benchmark]
         public int SearchDictionary_NearSearch()
@@ -146,6 +130,5 @@
 
             return sum;
         }
->>>>>>> 647c8e5f
     }
 }